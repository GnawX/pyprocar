--- conflicted
+++ resolved
@@ -4,7 +4,7 @@
 import numpy as np
 from scipy.spatial import ConvexHull
 
-# from . import Surface
+from . import Surface
 from . import elements
 
 
@@ -61,11 +61,6 @@
             self.has_complete_data = False
         self.wyckoff_positions = None
         self.group = None
-<<<<<<< HEAD
-        if lattice is not None and fractional_coordinates is not None:
-            self.get_wyckoff_positions()
-=======
->>>>>>> dba08cde
 
         if self.has_complete_data:
             self.get_wyckoff_positions()
