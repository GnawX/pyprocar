import pyvista
import trimesh
import numpy as np
from shutil import which
from matplotlib import cm
from matplotlib import colors as mpcolors

__author__ = "Pedram Tavadze"
__maintainer__ = "Pedram Tavadze"
__email__ = "petavazohi@mail.wvu.edu"
__date__ = "March 31, 2020"


class Surface(object):
    """
    Surface is a class that holds information about a surface
    To create a surface the minimum requirements are verts and faces

    Parameters
    ----------
    verts : list of float (nverts,3)
        The list of verticies that create the surface.
    faces : list of integers (nfaces,3)
        The default is None. The list of connectivity between
        verts that create the surface.
    face_normals : list of float (nfaces,3)
        The list of normal vectors to each face.
    vert_normals : list of float (nverts,3)
        The list of normal vectors to each vertex.
    face_colors : list of tuples floats (nfaces,3)
        The list of colors of each face.
        **example**:``face_colors=[(1,0,0),(1,0.5,0),...,(1,0,0)]``
    vert_colors : list of tuples floats (nfaces,3)
        The list of colors of each vertex.
    vectors : list of floats (nfaces,3)
        The list of vectors one wants to attach to the
        surface(glyphs) Only useful in pyvista objects
    scalars : list of floats (nfaces,)
        The list of scalars for each face. This can represent
        the color using a color map



    """

    def __init__(
        self,
        verts=None,
        faces=None,
        face_normals=None,
        vert_normals=None,
        face_colors=None,
        vert_colors=None,
        vectors=None,
        scalars=None,
    ):

        self.verts = verts
        self.faces = faces
        self.face_normals = face_normals
        self.vert_normals = vert_normals
        self.face_colors = face_colors
        self.vert_colors = vert_colors
        self.vectors = vectors
        self.scalars = scalars
        self.test = None
        self.pyvista_obj = None
        self.trimesh_obj = None

        if self.verts is not None and self.faces is not None:
            self._create_pyvista()
            self._create_trimesh()
            if self.face_normals is None:
                if self.pyvista_obj.face_normals is not None:
                    self.face_normals = self.pyvista_obj.face_normals
            # if self.vert_normals is None:
            #     self.vert_normals=self.pyvista_obj.point_normals

    # @property
    # def mesh(self):
    #     return self.trimesh_obj

    # @property
    # def polydata(self):
    #     return self.polydata

    @property
    def centers(self):
        """
        Centers of faces
        Returns
        -------
        centers : list of floats (n,3)
            A list of centers of faces.

        """

        if self.verts is not None:
            centers = np.zeros(shape=(len(self.faces), 3))
            for iface in range(self.nfaces):
                centers[iface, 0:3] = np.average(self.verts[self.faces[iface]], axis=0)
        else:
            centers = None
        return centers

    @property
    def nfaces(self):
        """
        Number of faces
        Returns
        -------
        int
           Number of faces in the surface.

        """
        return len(self.faces)

    @property
    def nverts(self):
        """
        Number or vertices.
        Returns
        -------
        int
            Number of verticies in in the surface.

        """
        return len(self.verts)

    @property
    def center_of_mass(self):
        """
        Center of mass of the vertices.
        Returns
        -------
        list float
            Center of mass of vertices.
        """
        return np.average(self.verts, axis=1)

    def _create_pyvista(self):
        """
        creates pyvista object this object has to have a certain order
        for faces
        example :
        [n_verts_1st_face,1st_vert,2nd_vert,...,nverts_2nd_face,1st_vert,2nd_vert,...]
        """
        verts = np.array(self.verts)
        faces = np.array(self.faces)
        new_faces = []

        for iface in faces:
            new_faces.append(len(iface))
            for ivert in iface:
                new_faces.append(ivert)

        self.pyvista_obj = pyvista.PolyData(verts, np.array(new_faces))
        if self.scalars is not None:
            self.pyvista_obj["scalars"] = self.scalars
            self.pyvista_obj.set_active_scalars("scalars")
        if self.vectors is not None:
            self.pyvista_obj["vectors"] = self.vectors
            self.pyvista_obj.set_active_vetors("vectors")

    def _create_trimesh(self):
        """
        creates a trimesh object
        """
        if np.any(np.array([len(x) for x in self.faces]) > 3):
            faces = []
            for i in range(0, len(self.pyvista_obj.triangulate().faces), 4):
                point_1 = self.pyvista_obj.triangulate().faces[i + 1]
                point_2 = self.pyvista_obj.triangulate().faces[i + 2]
                point_3 = self.pyvista_obj.triangulate().faces[i + 3]
                faces.append([point_1, point_2, point_3])
            self.trimesh_obj = trimesh.Trimesh(vertices=self.verts, faces=faces)

        else:
            self.trimesh_obj = trimesh.Trimesh(vertices=self.verts, faces=self.faces)

    def set_scalars(
        self,
        scalars,
    ):
        """
        Sets/Updates the scalars of the surface. Scalars represent a
        color using a color map.

        Parameters
        ----------
        scalars : list
            Scalars should be the same size as the number of faces.


        """
        self.scalars = scalars
        self.pyvista_obj["scalars"] = self.scalars
        self.pyvista_obj.set_active_scalars("scalars")

    def set_vectors(self, vectors_X, vectors_Y, vectors_Z):

        self.vectors = np.vstack([vectors_X, vectors_Y, vectors_Z]).T
        self.pyvista_obj["vectors"] = self.vectors
        # self.pyvista_obj.set_active_scalars('vectors')

        # self.pyvista_obj.vectors = self.vectors

    def set_color_with_cmap(self, cmap="viridis", vmin=None, vmax=None):
        """
        Sets colors for the trimesh object using the color map provided

        Parameters
        ----------
        cmap : TYPE, string
            DESCRIPTION. The default is 'viridis'.
        vmin : TYPE, float
            DESCRIPTION. The default is None.
        vmax : TYPE, optional
            DESCRIPTION. The default is None.


        """
        if vmin is None:
            vmin = min(self.scalars)
        if vmax is None:
            vmax = max(self.scalars)
        norm = mpcolors.Normalize(vmin=vmin, vmax=vmax)
        cmap = cm.get_cmap(cmap)

        colors = np.array([cmap(norm(x)) for x in self.scalars]).reshape(-1, 4)
        self.face_colors = colors

        # This next line will make all the surfaces double sided if you want
        # only show one side comment the next line
        if len(self.trimesh_obj.faces) == self.nfaces:
            self.trimesh_obj.faces = np.vstack(
                (self.trimesh_obj.faces, np.fliplr(self.trimesh_obj.faces))
            )

        if len(self.trimesh_obj.faces) == self.nfaces:
            self.trimesh_obj.visual.face_colors = colors
        else:
            self.trimesh_obj.visual.face_colors = np.append(colors, colors, axis=0)

    def export(self, file_obj="output.glb", file_type="glb"):
        """
        This function uses the export function from trimesh

        Parameters
        ----------
        file_obj : TYPE, optional
            DESCRIPTION. The default is 'output.glb'.
        file_type : TYPE, optional
            DESCRIPTION. The default is 'glb'.

        Returns
        -------
        None.

        """
        self.trimesh_obj.export(file_obj, file_type)


def convert_from_pyvista_faces(pyvista_obj):
    """
    pyvista mesh faces are written in a 1d array, This function returns faces in
    a conventional way. A list of lists, where each list contains integers numbers of
    vert conections

    Parameters
    ----------
    pyvista_obj : TYPE PyVista mesh
        DESCRIPTION.

    Returns
    -------
    new_faces : TYPE list of lists
        DESCRIPTION. A list of lists, where each list contains integers numbers of
    vert conections

    """
    new_faces = []
    courser = 0
    for iface in range(pyvista_obj.n_faces):
        start = courser + 1
        end = start + pyvista_obj.faces[courser]
        face = pyvista_obj.faces[start:end]
        courser = end
        new_faces.append(face)
    return new_faces


def boolean_add(surfaces):
    """
    This functtion uses boolean add from PyVista

    Parameters
    ----------
    surfaces : TYPE list of pyprocar.Surface
        DESCRIPTION.

    Returns
    -------
    surf : TYPE  pyprocar surface
        DESCRIPTION. The unionized surface from surfaces

    """
    try:
        ret = surfaces[0].pyvista_obj.copy()
        for isurface in range(1, len(surfaces)):
            ret = ret.boolean_add(surfaces[isurface].pyvista_obj, inplace=False)
    except:
        try:
            ret = surfaces[0].copy()
            for isurface in range(1, len(surfaces)):
                ret = ret.boolean_add(surfaces[isurface], inplace=False)
        except:
            print("Not a valid surface")

<<<<<<< HEAD
    surf = Surface(verts=ret.points,
                   faces=convert_from_pyvista_faces(ret),
                   face_normals=ret.face_normals,
                   vert_normals=ret.point_normals,
                   scalars=ret.active_scalars)
=======
    ret = surfaces[0].pyvista_obj.copy()
    for isurface in range(1, len(surfaces)):
        ret = ret.boolean_add(surfaces[isurface].pyvista_obj, inplace=False)
    surf = Surface(
        verts=ret.points,
        faces=convert_from_pyvista_faces(ret),
        face_normals=ret.face_normals,
        vert_normals=ret.point_normals,
        scalars=ret.active_scalars,
    )
>>>>>>> dba08cde
    return surf<|MERGE_RESOLUTION|>--- conflicted
+++ resolved
@@ -317,22 +317,22 @@
         except:
             print("Not a valid surface")
 
-<<<<<<< HEAD
+
     surf = Surface(verts=ret.points,
                    faces=convert_from_pyvista_faces(ret),
                    face_normals=ret.face_normals,
                    vert_normals=ret.point_normals,
                    scalars=ret.active_scalars)
-=======
-    ret = surfaces[0].pyvista_obj.copy()
-    for isurface in range(1, len(surfaces)):
-        ret = ret.boolean_add(surfaces[isurface].pyvista_obj, inplace=False)
-    surf = Surface(
-        verts=ret.points,
-        faces=convert_from_pyvista_faces(ret),
-        face_normals=ret.face_normals,
-        vert_normals=ret.point_normals,
-        scalars=ret.active_scalars,
-    )
->>>>>>> dba08cde
+
+    # ret = surfaces[0].pyvista_obj.copy()
+    # for isurface in range(1, len(surfaces)):
+    #     ret = ret.boolean_add(surfaces[isurface].pyvista_obj, inplace=False)
+    # surf = Surface(
+    #     verts=ret.points,
+    #     faces=convert_from_pyvista_faces(ret),
+    #     face_normals=ret.face_normals,
+    #     vert_normals=ret.point_normals,
+    #     scalars=ret.active_scalars,
+    # )
+
     return surf